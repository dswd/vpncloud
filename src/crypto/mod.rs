mod core;
mod init;
mod rotate;

use self::{core::test_speed, init::InitState, rotate::RotationState};
pub use self::{
    core::{CryptoCore, EXTRA_LEN, TAG_LEN},
    init::{is_init_message, INIT_MESSAGE_FIRST_BYTE}
};
use crate::{
    error::Error,
    types::NodeId,
    util::{from_base62, to_base62, MsgBuffer}
};
use ring::{
    aead::{self, Algorithm, LessSafeKey, UnboundKey},
    agreement::{EphemeralPrivateKey, UnparsedPublicKey},
    pbkdf2,
    rand::{SecureRandom, SystemRandom},
    signature::{Ed25519KeyPair, KeyPair, ED25519_PUBLIC_KEY_LEN}
};
use smallvec::{smallvec, SmallVec};
use std::{fmt::Debug, io::Read, num::NonZeroU32, sync::Arc, time::Duration};
use thiserror::Error;


const SALT: &[u8; 32] = b"vpncloudVPNCLOUDvpncl0udVpnCloud";

const MESSAGE_TYPE_ROTATION: u8 = 0x10;

pub type Ed25519PublicKey = [u8; ED25519_PUBLIC_KEY_LEN];
pub type EcdhPublicKey = UnparsedPublicKey<SmallVec<[u8; 96]>>;
pub type EcdhPrivateKey = EphemeralPrivateKey;
pub type Key = SmallVec<[u8; 32]>;


const DEFAULT_ALGORITHMS: [&str; 3] = ["AES128", "AES256", "CHACHA20"];

#[cfg(test)]
const SPEED_TEST_TIME: f32 = 0.02;
#[cfg(not(test))]
const SPEED_TEST_TIME: f32 = 0.1;

const ROTATE_INTERVAL: usize = 120;


pub trait Payload: Debug + PartialEq + Sized {
    fn write_to(&self, buffer: &mut MsgBuffer);
    fn read_from<R: Read>(r: R) -> Result<Self, Error>;
}


#[derive(Clone)]
pub struct Algorithms {
    pub algorithm_speeds: SmallVec<[(&'static Algorithm, f32); 3]>,
    pub allow_unencrypted: bool
}

#[derive(Debug, Default, Deserialize, Serialize, Clone, PartialEq)]
#[serde(rename_all = "kebab-case", deny_unknown_fields, default)]
pub struct Config {
    pub password: Option<String>,
    pub private_key: Option<String>,
    pub public_key: Option<String>,
    pub trusted_keys: Vec<String>,
    pub algorithms: Vec<String>
}

pub struct Crypto {
    node_id: NodeId,
    key_pair: Arc<Ed25519KeyPair>,
    trusted_keys: Arc<[Ed25519PublicKey]>,
    algorithms: Algorithms
}

impl Crypto {
    pub fn new(node_id: NodeId, config: &Config) -> Result<Self, Error> {
        let key_pair = if let Some(priv_key) = &config.private_key {
            if let Some(pub_key) = &config.public_key {
                Self::parse_keypair(priv_key, pub_key)?
            } else {
                Self::parse_private_key(priv_key)?
            }
        } else if let Some(password) = &config.password {
            Self::keypair_from_password(password)
        } else {
            return Err(Error::InvalidConfig("Either private_key or password must be set"))
        };
        let mut trusted_keys = vec![];
        for tn in &config.trusted_keys {
            trusted_keys.push(Self::parse_public_key(tn)?);
        }
        if trusted_keys.is_empty() {
            info!("Trusted keys not set, trusting only own public key");
            let mut key = [0; ED25519_PUBLIC_KEY_LEN];
            key.clone_from_slice(key_pair.public_key().as_ref());
            trusted_keys.push(key);
        }
        let mut algos = Algorithms { algorithm_speeds: smallvec![], allow_unencrypted: false };
        let algorithms = config.algorithms.iter().map(|a| a as &str).collect::<Vec<_>>();
        let allowed = if algorithms.is_empty() { &DEFAULT_ALGORITHMS } else { &algorithms as &[&str] };
        let duration = Duration::from_secs_f32(SPEED_TEST_TIME);
        let mut speeds = Vec::new();
        for name in allowed {
            let algo = match &name.to_uppercase() as &str {
                "UNENCRYPTED" | "NONE" | "PLAIN" => {
                    algos.allow_unencrypted = true;
                    warn!("Crypto settings allow unencrypted connections");
                    continue
                }
                "AES128" | "AES128_GCM" | "AES_128" | "AES_128_GCM" => &aead::AES_128_GCM,
                "AES256" | "AES256_GCM" | "AES_256" | "AES_256_GCM" => &aead::AES_256_GCM,
                "CHACHA" | "CHACHA20" | "CHACHA20_POLY1305" => &aead::CHACHA20_POLY1305,
                _ => return Err(Error::InvalidConfig("Unknown crypto method"))
            };
            let speed = test_speed(algo, &duration);
            algos.algorithm_speeds.push((algo, speed as f32));
            speeds.push((name, speed as f32));
        }
        if !speeds.is_empty() {
            info!(
                "Crypto speeds: {}",
                speeds.into_iter().map(|(a, s)| format!("{}: {:.1} MiB/s", a, s)).collect::<Vec<_>>().join(", ")
            );
        }
        Ok(Self {
            node_id,
            key_pair: Arc::new(key_pair),
            trusted_keys: trusted_keys.into_boxed_slice().into(),
            algorithms: algos
        })
    }

    pub fn generate_keypair(password: Option<&str>) -> (String, String) {
        let mut bytes = [0; 32];
        match password {
            None => {
                let rng = SystemRandom::new();
                rng.fill(&mut bytes).unwrap();
            }
            Some(password) => {
                pbkdf2::derive(
                    pbkdf2::PBKDF2_HMAC_SHA256,
                    NonZeroU32::new(4096).unwrap(),
                    SALT,
                    password.as_bytes(),
                    &mut bytes
                );
            }
        }
        let keypair = Ed25519KeyPair::from_seed_unchecked(&bytes).unwrap();
        let privkey = to_base62(&bytes);
        let pubkey = to_base62(keypair.public_key().as_ref());
        (privkey, pubkey)
    }

    fn keypair_from_password(password: &str) -> Ed25519KeyPair {
        let mut key = [0; 32];
        pbkdf2::derive(pbkdf2::PBKDF2_HMAC_SHA256, NonZeroU32::new(4096).unwrap(), SALT, password.as_bytes(), &mut key);
        Ed25519KeyPair::from_seed_unchecked(&key).unwrap()
    }

    fn parse_keypair(privkey: &str, pubkey: &str) -> Result<Ed25519KeyPair, Error> {
        let privkey = from_base62(privkey).map_err(|_| Error::InvalidConfig("Failed to parse private key"))?;
        let pubkey = from_base62(pubkey).map_err(|_| Error::InvalidConfig("Failed to parse public key"))?;
        let keypair = Ed25519KeyPair::from_seed_and_public_key(&privkey, &pubkey)
            .map_err(|_| Error::InvalidConfig("Keys rejected by crypto library"))?;
        Ok(keypair)
    }

    fn parse_private_key(privkey: &str) -> Result<Ed25519KeyPair, Error> {
        let privkey = from_base62(privkey).map_err(|_| Error::InvalidConfig("Failed to parse private key"))?;
        let keypair = Ed25519KeyPair::from_seed_unchecked(&privkey)
            .map_err(|_| Error::InvalidConfig("Key rejected by crypto library"))?;
        Ok(keypair)
    }

    fn parse_public_key(pubkey: &str) -> Result<Ed25519PublicKey, Error> {
        let pubkey = from_base62(pubkey).map_err(|_| Error::InvalidConfig("Failed to parse public key"))?;
        if pubkey.len() != ED25519_PUBLIC_KEY_LEN {
            return Err(Error::InvalidConfig("Failed to parse public key"))
        }
        let mut result = [0; ED25519_PUBLIC_KEY_LEN];
        result.clone_from_slice(&pubkey);
        Ok(result)
    }

    pub fn peer_instance<P: Payload>(&self, payload: P) -> InitState<P> {
        InitState::new(self.node_id, payload, self.key_pair.clone(), self.trusted_keys.clone(), self.algorithms.clone())
    }
}


#[derive(Debug, PartialEq)]
pub enum MessageResult {
    Message(u8),
    Reply,
    None
}


// TODO: completely rewrite
// PeerCrypto is only for initialized crypto
// Init is consumed and generates PeerCrypto
pub struct PeerCrypto {
    #[allow(dead_code)]
    last_init_message: Option<Vec<u8>>,
    algorithm: Option<&'static Algorithm>,
    rotation: Option<RotationState>,
    core: Option<Arc<CryptoCore>>,
    rotate_counter: usize
}

impl PeerCrypto {
    pub fn algorithm_name(&self) -> &'static str {
        if let Some(algo) = self.algorithm {
            if algo == &aead::CHACHA20_POLY1305 {
                "CHACHA20"
            } else if algo == &aead::AES_128_GCM {
                "AES128"
            } else if algo == &aead::AES_256_GCM {
                "AES256"
            } else {
                unreachable!()
            }
        } else {
            "PLAIN"
        }
    }

    fn handle_init_message(&mut self, buffer: &mut MsgBuffer) -> Result<MessageResult, Error> {
        // TODO: parse message stage
        // TODO: depending on stage resend last message
        Ok(MessageResult::None)
    }

    fn handle_rotate_message(&mut self, data: &[u8]) -> Result<(), Error> {
        if let Some(rotation) = &mut self.rotation {
            if let Some(rot) = rotation.handle_message(data)? {
                let algo = self.algorithm.unwrap();
                let key = LessSafeKey::new(UnboundKey::new(algo, &rot.key[..algo.key_len()]).unwrap());
                self.core.unwrap().rotate_key(key, rot.id, rot.use_for_sending);
            }
        }
        Ok(())
    }

    fn encrypt_message(&mut self, buffer: &mut MsgBuffer) {
        if let Some(core) = &mut self.core {
            core.encrypt(buffer)
        }
    }

    fn decrypt_message(&mut self, buffer: &mut MsgBuffer) -> Result<(), Error> {
<<<<<<< HEAD
        if let Some(core) = &mut self.core {
            core.decrypt(buffer)
        } else {
            Ok(())
=======
        // HOT PATH
        if self.unencrypted {
            return Ok(())
>>>>>>> cbd38ed7
        }
    }

<<<<<<< HEAD
    pub fn handle_message(&mut self, buffer: &mut MsgBuffer) -> Result<MessageResult, Error> {
=======
    pub fn handle_message(&mut self, buffer: &mut MsgBuffer) -> Result<MessageResult<P>, Error> {
        // HOT PATH
>>>>>>> cbd38ed7
        if buffer.is_empty() {
            return Err(Error::InvalidCryptoState("No message in buffer"))
        }
        if is_init_message(buffer.buffer()) {
            // COLD PATH
            debug!("Received init message");
            self.handle_init_message(buffer)
        } else {
            // HOT PATH
            debug!("Received encrypted message");
            self.decrypt_message(buffer)?;
            let msg_type = buffer.take_prefix();
            if msg_type == MESSAGE_TYPE_ROTATION {
                // COLD PATH
                debug!("Received rotation message");
                self.handle_rotate_message(buffer.buffer())?;
                buffer.clear();
                Ok(MessageResult::None)
            } else {
                Ok(MessageResult::Message(msg_type))
            }
        }
    }

<<<<<<< HEAD
    pub fn send_message(&mut self, type_: u8, buffer: &mut MsgBuffer) {
=======
    pub fn send_message(&mut self, type_: u8, buffer: &mut MsgBuffer) -> Result<(), Error> {
        // HOT PATH
>>>>>>> cbd38ed7
        assert_ne!(type_, MESSAGE_TYPE_ROTATION);
        buffer.prepend_byte(type_);
        self.encrypt_message(buffer);
    }

    pub fn every_second(&mut self, out: &mut MsgBuffer) -> MessageResult {
        out.clear();
        if let Some(ref mut core) = self.core {
            core.every_second()
        }
        if let Some(ref mut rotate) = self.rotation {
            self.rotate_counter += 1;
            if self.rotate_counter >= ROTATE_INTERVAL {
                self.rotate_counter = 0;
                if let Some(rot) = rotate.cycle(out) {
                    let algo = self.algorithm.unwrap();
                    let key = LessSafeKey::new(UnboundKey::new(algo, &rot.key[..algo.key_len()]).unwrap());
                    self.core.unwrap().rotate_key(key, rot.id, rot.use_for_sending);
                }
                if !out.is_empty() {
                    out.prepend_byte(MESSAGE_TYPE_ROTATION);
                    self.encrypt_message(out);
                    return MessageResult::Reply
                }
            }
        }
        MessageResult::None
    }
}

<<<<<<< HEAD
=======
pub fn is_init_message(msg: &[u8]) -> bool {
    // HOT PATH
    !msg.is_empty() && msg[0] == INIT_MESSAGE_FIRST_BYTE
}

>>>>>>> cbd38ed7

#[cfg(test)]
mod tests {
    use super::*;

    use crate::types::NODE_ID_BYTES;

    fn create_node(config: &Config) -> PeerCrypto<Vec<u8>> {
        let rng = SystemRandom::new();
        let mut node_id = [0; NODE_ID_BYTES];
        rng.fill(&mut node_id).unwrap();
        let crypto = Crypto::new(node_id, config).unwrap();
        crypto.peer_instance(vec![])
    }

    #[test]
    fn normal() {
        let config = Config { password: Some("test".to_string()), ..Default::default() };
        let mut node1 = create_node(&config);
        let mut node2 = create_node(&config);
        let mut msg = MsgBuffer::new(16);

        node1.initialize(&mut msg).unwrap();
        assert!(!msg.is_empty());

        debug!("Node1 -> Node2");
        let res = node2.handle_message(&mut msg).unwrap();
        assert_eq!(res, MessageResult::Reply);
        assert!(!msg.is_empty());

        debug!("Node1 <- Node2");
        let res = node1.handle_message(&mut msg).unwrap();
        assert_eq!(res, MessageResult::InitializedWithReply(vec![]));
        assert!(!msg.is_empty());

        debug!("Node1 -> Node2");
        let res = node2.handle_message(&mut msg).unwrap();
        assert_eq!(res, MessageResult::InitializedWithReply(vec![]));
        assert!(!msg.is_empty());

        debug!("Node1 <- Node2");
        let res = node1.handle_message(&mut msg).unwrap();
        assert_eq!(res, MessageResult::None);
        assert!(msg.is_empty());

        let mut buffer = MsgBuffer::new(16);
        let rng = SystemRandom::new();
        buffer.set_length(1000);
        rng.fill(buffer.message_mut()).unwrap();
        for _ in 0..1000 {
            node1.send_message(1, &mut buffer).unwrap();
            let res = node2.handle_message(&mut buffer).unwrap();
            assert_eq!(res, MessageResult::Message(1));

            match node1.every_second(&mut msg).unwrap() {
                MessageResult::None => (),
                MessageResult::Reply => {
                    let res = node2.handle_message(&mut msg).unwrap();
                    assert_eq!(res, MessageResult::None);
                }
                other => assert_eq!(other, MessageResult::None)
            }
            match node2.every_second(&mut msg).unwrap() {
                MessageResult::None => (),
                MessageResult::Reply => {
                    let res = node1.handle_message(&mut msg).unwrap();
                    assert_eq!(res, MessageResult::None);
                }
                other => assert_eq!(other, MessageResult::None)
            }
        }
    }
}<|MERGE_RESOLUTION|>--- conflicted
+++ resolved
@@ -252,25 +252,16 @@
     }
 
     fn decrypt_message(&mut self, buffer: &mut MsgBuffer) -> Result<(), Error> {
-<<<<<<< HEAD
+        // HOT PATH
         if let Some(core) = &mut self.core {
             core.decrypt(buffer)
         } else {
             Ok(())
-=======
+        }
+    }
+
+    pub fn handle_message(&mut self, buffer: &mut MsgBuffer) -> Result<MessageResult, Error> {
         // HOT PATH
-        if self.unencrypted {
-            return Ok(())
->>>>>>> cbd38ed7
-        }
-    }
-
-<<<<<<< HEAD
-    pub fn handle_message(&mut self, buffer: &mut MsgBuffer) -> Result<MessageResult, Error> {
-=======
-    pub fn handle_message(&mut self, buffer: &mut MsgBuffer) -> Result<MessageResult<P>, Error> {
-        // HOT PATH
->>>>>>> cbd38ed7
         if buffer.is_empty() {
             return Err(Error::InvalidCryptoState("No message in buffer"))
         }
@@ -295,12 +286,8 @@
         }
     }
 
-<<<<<<< HEAD
     pub fn send_message(&mut self, type_: u8, buffer: &mut MsgBuffer) {
-=======
-    pub fn send_message(&mut self, type_: u8, buffer: &mut MsgBuffer) -> Result<(), Error> {
         // HOT PATH
->>>>>>> cbd38ed7
         assert_ne!(type_, MESSAGE_TYPE_ROTATION);
         buffer.prepend_byte(type_);
         self.encrypt_message(buffer);
@@ -331,14 +318,6 @@
     }
 }
 
-<<<<<<< HEAD
-=======
-pub fn is_init_message(msg: &[u8]) -> bool {
-    // HOT PATH
-    !msg.is_empty() && msg[0] == INIT_MESSAGE_FIRST_BYTE
-}
-
->>>>>>> cbd38ed7
 
 #[cfg(test)]
 mod tests {
