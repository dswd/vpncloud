// VpnCloud - Peer-to-Peer VPN
// Copyright (C) 2015-2021  Dennis Schwerdel
// This software is licensed under GPL-3 or newer (see LICENSE.md)

use super::{
    net::{get_ip, mapped_addr, parse_listen, Socket},
    poll::{WaitImpl, WaitResult},
    port_forwarding::PortForwarding,
    util::MsgBuffer,
};
use byteorder::{NetworkEndian, ReadBytesExt, WriteBytesExt};
<<<<<<< HEAD
use std::{io::{self, Cursor, Read, Write}, net::{Ipv6Addr, SocketAddr, SocketAddrV6, TcpListener, TcpStream, UdpSocket}, os::unix::io::AsRawFd, sync::Arc, thread};
use tungstenite::{client::AutoStream, connect, protocol::WebSocket, server::accept, Message};
=======
use std::{
    io::{self, Cursor, Read, Write},
    net::{Ipv6Addr, SocketAddr, SocketAddrV6, TcpListener, TcpStream, UdpSocket},
    os::unix::io::{AsRawFd, RawFd},
    thread::spawn,
};
use tungstenite::{connect, protocol::WebSocket, Message, accept, stream::{MaybeTlsStream, NoDelay}};
>>>>>>> 79916104
use url::Url;

macro_rules! io_error {
    ($val:expr, $format:expr) => ( {
        $val.map_err(|err| io::Error::new(io::ErrorKind::Other, format!($format, err)))
    } );
    ($val:expr, $format:expr, $( $arg:expr ),+) => ( {
        $val.map_err(|err| io::Error::new(io::ErrorKind::Other, format!($format, $( $arg ),+, err)))
    } );
}

fn write_addr<W: Write>(addr: SocketAddr, mut out: W) -> Result<(), io::Error> {
    let addr = mapped_addr(addr);
    match mapped_addr(addr) {
        SocketAddr::V6(addr) => {
            out.write_all(&addr.ip().octets())?;
            out.write_u16::<NetworkEndian>(addr.port())?;
        }
        _ => unreachable!(),
    }
    Ok(())
}

fn read_addr<R: Read>(mut r: R) -> Result<SocketAddr, io::Error> {
    let mut ip = [0u8; 16];
    r.read_exact(&mut ip)?;
    let port = r.read_u16::<NetworkEndian>()?;
    let addr = SocketAddr::V6(SocketAddrV6::new(Ipv6Addr::from(ip), port, 0, 0));
    Ok(addr)
}

fn serve_proxy_connection(stream: TcpStream) -> Result<(), io::Error> {
    let peer = stream.peer_addr()?;
    info!("WS client {} connected", peer);
    stream.set_nodelay(true)?;
    let mut websocket = io_error!(accept(stream), "Failed to initialize websocket with {}: {}", peer)?;
    let udpsocket = UdpSocket::bind("[::]:0")?;
    let mut msg = Vec::with_capacity(18);
    let mut addr = udpsocket.local_addr()?;
    info!("Listening on {} for peer {}", addr, peer);
    addr.set_ip(get_ip());
    write_addr(addr, &mut msg)?;
    io_error!(websocket.write_message(Message::Binary(msg)), "Failed to write to ws connection: {}")?;
    let websocketfd = websocket.get_ref().as_raw_fd();
    let poll = WaitImpl::new(websocketfd, udpsocket.as_raw_fd(), 60 * 1000)?;
    let mut buffer = [0; 65535];
    for evt in poll {
        match evt {
            WaitResult::Socket => {
                let msg = io_error!(websocket.read_message(), "Failed to read message on websocket {}: {}", peer)?;
                match msg {
                    Message::Binary(data) => {
                        let dst = read_addr(Cursor::new(&data))?;
                        udpsocket.send_to(&data[18..], dst)?;
                    }
                    Message::Close(_) => return Ok(()),
                    _ => {}
                }
            }
            WaitResult::Device => {
                let (size, addr) = udpsocket.recv_from(&mut buffer)?;
                let mut data = Vec::with_capacity(18 + size);
                write_addr(addr, &mut data)?;
                data.write_all(&buffer[..size])?;
                io_error!(websocket.write_message(Message::Binary(data)), "Failed to write to {}: {}", peer)?;
            }
            WaitResult::Timeout => {
                io_error!(websocket.write_message(Message::Ping(vec![])), "Failed to send ping: {}")?;
            }
            WaitResult::Error(err) => return Err(err),
        }
    }
    Ok(())
}

pub fn run_proxy(listen: &str) -> Result<(), io::Error> {
    let addr = parse_listen(listen, 8080);
    let server = TcpListener::bind(addr)?;
    info!("Listening on ws://{}", server.local_addr()?);
    for stream in server.incoming() {
        let stream = stream?;
        let peer = stream.peer_addr()?;
        thread::spawn(move || {
            if let Err(err) = serve_proxy_connection(stream) {
                error!("Error on connection {}: {}", peer, err);
            }
        });
    }
    Ok(())
}

#[derive(Clone)]
pub struct ProxyConnection {
    addr: SocketAddr,
<<<<<<< HEAD
    socket: Arc<WebSocket<AutoStream>>,
=======
    socket: WebSocket<MaybeTlsStream<TcpStream>>,
>>>>>>> 79916104
}

impl ProxyConnection {
    pub fn listen(url: &str) -> Result<Self, io::Error> {
        let parsed_url = io_error!(Url::parse(url), "Invalid URL {}: {}", url)?;
        let (mut socket, _) = io_error!(connect(parsed_url), "Failed to connect to URL {}: {}", url)?;
        socket.get_mut().set_nodelay(true)?;
        let addr = "0.0.0.0:0".parse::<SocketAddr>().unwrap();
        let mut con = ProxyConnection { addr, socket: Arc::new(socket) };
        let addr_data = con.read_message()?;
        con.addr = read_addr(Cursor::new(&addr_data))?;
        Ok(con)
    }

    fn read_message(&mut self) -> Result<Vec<u8>, io::Error> {
        loop {
            unimplemented!();
            /*
            if let Message::Binary(data) = io_error!(self.socket.read_message(), "Failed to read from ws proxy: {}")? {
                return Ok(data);
            }
            */
        }
    }
}

<<<<<<< HEAD
=======
impl AsRawFd for ProxyConnection {
    fn as_raw_fd(&self) -> RawFd {
        match self.socket.get_ref() {
            MaybeTlsStream::Plain(stream) => stream.as_raw_fd(),
            _ => unimplemented!()
        }
    }
}

>>>>>>> 79916104
impl Socket for ProxyConnection {
    fn create_port_forwarding(&self) -> Option<PortForwarding> {
        None
    }

    fn receive(&mut self, buffer: &mut MsgBuffer) -> Result<SocketAddr, io::Error> {
        buffer.clear();
        let data = self.read_message()?;
        let addr = read_addr(Cursor::new(&data))?;
        buffer.clone_from(&data[18..]);
        Ok(addr)
    }

    fn send(&mut self, data: &[u8], addr: SocketAddr) -> Result<usize, io::Error> {
        let mut msg = Vec::with_capacity(data.len() + 18);
        write_addr(addr, &mut msg)?;
        msg.write_all(data)?;
        unimplemented!();
        /*
        io_error!(self.socket.write_message(Message::Binary(msg)), "Failed to write to ws proxy: {}")?;
        Ok(data.len())
        */
    }

    fn address(&self) -> Result<SocketAddr, io::Error> {
        Ok(self.addr)
    }
}<|MERGE_RESOLUTION|>--- conflicted
+++ resolved
@@ -9,18 +9,13 @@
     util::MsgBuffer,
 };
 use byteorder::{NetworkEndian, ReadBytesExt, WriteBytesExt};
-<<<<<<< HEAD
-use std::{io::{self, Cursor, Read, Write}, net::{Ipv6Addr, SocketAddr, SocketAddrV6, TcpListener, TcpStream, UdpSocket}, os::unix::io::AsRawFd, sync::Arc, thread};
-use tungstenite::{client::AutoStream, connect, protocol::WebSocket, server::accept, Message};
-=======
 use std::{
     io::{self, Cursor, Read, Write},
     net::{Ipv6Addr, SocketAddr, SocketAddrV6, TcpListener, TcpStream, UdpSocket},
     os::unix::io::{AsRawFd, RawFd},
-    thread::spawn,
+    thread, sync::Arc,
 };
 use tungstenite::{connect, protocol::WebSocket, Message, accept, stream::{MaybeTlsStream, NoDelay}};
->>>>>>> 79916104
 use url::Url;
 
 macro_rules! io_error {
@@ -115,11 +110,7 @@
 #[derive(Clone)]
 pub struct ProxyConnection {
     addr: SocketAddr,
-<<<<<<< HEAD
-    socket: Arc<WebSocket<AutoStream>>,
-=======
-    socket: WebSocket<MaybeTlsStream<TcpStream>>,
->>>>>>> 79916104
+    socket: Arc<WebSocket<MaybeTlsStream<TcpStream>>>,
 }
 
 impl ProxyConnection {
@@ -146,8 +137,6 @@
     }
 }
 
-<<<<<<< HEAD
-=======
 impl AsRawFd for ProxyConnection {
     fn as_raw_fd(&self) -> RawFd {
         match self.socket.get_ref() {
@@ -157,7 +146,6 @@
     }
 }
 
->>>>>>> 79916104
 impl Socket for ProxyConnection {
     fn create_port_forwarding(&self) -> Option<PortForwarding> {
         None
