--- conflicted
+++ resolved
@@ -159,7 +159,6 @@
     fn address(&self) -> Result<SocketAddr, io::Error> {
         Ok(self.address)
     }
-<<<<<<< HEAD
 
     fn create_port_forwarding(&self) -> Option<PortForwarding> {
         None
@@ -179,6 +178,4 @@
         b.iter(|| sock.send_to(&data, &addr).unwrap());
         b.bytes = 1400;
     }
-=======
->>>>>>> 1e11e15e
 }