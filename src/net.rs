// VpnCloud - Peer-to-Peer VPN
// Copyright (C) 2015-2021  Dennis Schwerdel
// This software is licensed under GPL-3 or newer (see LICENSE.md)

use super::util::{MockTimeSource, MsgBuffer, Time, TimeSource};
use crate::port_forwarding::PortForwarding;
use async_trait::async_trait;
use parking_lot::Mutex;
use std::{
    collections::{HashMap, VecDeque},
    io::{self, ErrorKind},
    net::{IpAddr, Ipv6Addr, SocketAddr, UdpSocket},
<<<<<<< HEAD
    os::unix::io::AsRawFd,
    sync::{
        atomic::{AtomicBool, Ordering},
        Arc,
    },
};

=======
    os::unix::io::{AsRawFd, RawFd},
    sync::atomic::{AtomicBool, Ordering},
};

use super::util::{MockTimeSource, MsgBuffer, Time, TimeSource};
use crate::{config::DEFAULT_PORT, port_forwarding::PortForwarding};

>>>>>>> 8c55e6c0
pub fn mapped_addr(addr: SocketAddr) -> SocketAddr {
    // HOT PATH
    match addr {
        SocketAddr::V4(addr4) => SocketAddr::new(IpAddr::V6(addr4.ip().to_ipv6_mapped()), addr4.port()),
        _ => addr,
    }
}

pub fn get_ip() -> IpAddr {
    let s = UdpSocket::bind("[::]:0").unwrap();
    s.connect("8.8.8.8:0").unwrap();
    s.local_addr().unwrap().ip()
}

#[async_trait]
pub trait Socket: Sized + Clone + Send + Sync + 'static {
    async fn listen(addr: &str) -> Result<Self, io::Error>;
    async fn receive(&mut self, buffer: &mut MsgBuffer) -> Result<SocketAddr, io::Error>;
    async fn send(&mut self, data: &[u8], addr: SocketAddr) -> Result<usize, io::Error>;
    async fn address(&self) -> Result<SocketAddr, io::Error>;
    async fn create_port_forwarding(&self) -> Option<PortForwarding>;
}

pub fn parse_listen(addr: &str, default_port: u16) -> SocketAddr {
    if let Some(addr) = addr.strip_prefix("*:") {
        let port = try_fail!(addr.parse::<u16>(), "Invalid port: {}");
        SocketAddr::new(IpAddr::V6(Ipv6Addr::UNSPECIFIED), port)
    } else if addr.contains(':') {
        try_fail!(addr.parse::<SocketAddr>(), "Invalid address: {}: {}", addr)
    } else if let Ok(port) = addr.parse::<u16>() {
        SocketAddr::new(IpAddr::V6(Ipv6Addr::UNSPECIFIED), port)
    } else {
        let ip = try_fail!(addr.parse::<IpAddr>(), "Invalid addr: {}");
        SocketAddr::new(ip, default_port)
    }
}

<<<<<<< HEAD
pub struct NetSocket(UdpSocket);

impl Clone for NetSocket {
    fn clone(&self) -> Self {
        Self(try_fail!(self.0.try_clone(), "Failed to clone socket: {}"))
    }
}


#[async_trait]
impl Socket for NetSocket {
    async fn listen(addr: &str) -> Result<Self, io::Error> {
        let addr = parse_listen(addr);
        Ok(NetSocket(UdpSocket::bind(addr)?))
=======
impl Socket for UdpSocket {
    fn listen(addr: &str) -> Result<Self, io::Error> {
        let addr = parse_listen(addr, DEFAULT_PORT);
        UdpSocket::bind(addr)
>>>>>>> 8c55e6c0
    }

    async fn receive(&mut self, buffer: &mut MsgBuffer) -> Result<SocketAddr, io::Error> {
        buffer.clear();
        let (size, addr) = self.0.recv_from(buffer.buffer())?;
        buffer.set_length(size);
        Ok(addr)
    }

    async fn send(&mut self, data: &[u8], addr: SocketAddr) -> Result<usize, io::Error> {
        self.0.send_to(data, addr)
    }

    async fn address(&self) -> Result<SocketAddr, io::Error> {
        let mut addr = self.0.local_addr()?;
        addr.set_ip(get_ip());
        Ok(addr)
    }

    async fn create_port_forwarding(&self) -> Option<PortForwarding> {
        PortForwarding::new(self.address().await.unwrap().port())
    }
}

thread_local! {
    static MOCK_SOCKET_NAT: AtomicBool = AtomicBool::new(false);
}

#[derive(Clone)]
pub struct MockSocket {
    nat: bool,
    nat_peers: Arc<Mutex<HashMap<SocketAddr, Time>>>,
    address: SocketAddr,
<<<<<<< HEAD
    outbound: Arc<Mutex<VecDeque<(SocketAddr, Vec<u8>)>>>,
    inbound: Arc<Mutex<VecDeque<(SocketAddr, Vec<u8>)>>>,
=======
    outbound: VecDeque<(SocketAddr, Vec<u8>)>,
    inbound: VecDeque<(SocketAddr, Vec<u8>)>,
>>>>>>> 8c55e6c0
}

impl MockSocket {
    pub fn new(address: SocketAddr) -> Self {
        Self {
            nat: Self::get_nat(),
            nat_peers: Default::default(),
            address,
<<<<<<< HEAD
            outbound: Arc::new(Mutex::new(VecDeque::with_capacity(10))),
            inbound: Arc::new(Mutex::new(VecDeque::with_capacity(10))),
=======
            outbound: VecDeque::with_capacity(10),
            inbound: VecDeque::with_capacity(10),
>>>>>>> 8c55e6c0
        }
    }

    pub fn set_nat(nat: bool) {
        MOCK_SOCKET_NAT.with(|t| t.store(nat, Ordering::SeqCst))
    }

    pub fn get_nat() -> bool {
        MOCK_SOCKET_NAT.with(|t| t.load(Ordering::SeqCst))
    }

    pub fn put_inbound(&mut self, from: SocketAddr, data: Vec<u8>) -> bool {
        if !self.nat {
<<<<<<< HEAD
            self.inbound.lock().push_back((from, data));
=======
            self.inbound.push_back((from, data));
>>>>>>> 8c55e6c0
            return true;
        }
        if let Some(timeout) = self.nat_peers.lock().get(&from) {
            if *timeout >= MockTimeSource::now() {
<<<<<<< HEAD
                self.inbound.lock().push_back((from, data));
=======
                self.inbound.push_back((from, data));
>>>>>>> 8c55e6c0
                return true;
            }
        }
        warn!("Sender {:?} is filtered out by NAT", from);
        false
    }

    pub fn pop_outbound(&mut self) -> Option<(SocketAddr, Vec<u8>)> {
        self.outbound.lock().pop_front()
    }
}


#[async_trait]
impl Socket for MockSocket {
<<<<<<< HEAD
    async fn listen(addr: &str) -> Result<Self, io::Error> {
        Ok(Self::new(parse_listen(addr)))
=======
    fn listen(addr: &str) -> Result<Self, io::Error> {
        Ok(Self::new(parse_listen(addr, DEFAULT_PORT)))
>>>>>>> 8c55e6c0
    }

    async fn receive(&mut self, buffer: &mut MsgBuffer) -> Result<SocketAddr, io::Error> {
        if let Some((addr, data)) = self.inbound.lock().pop_front() {
            buffer.clear();
            buffer.set_length(data.len());
            buffer.message_mut().copy_from_slice(&data);
            Ok(addr)
        } else {
            Err(io::Error::new(ErrorKind::Other, "nothing in queue"))
        }
    }

    async fn send(&mut self, data: &[u8], addr: SocketAddr) -> Result<usize, io::Error> {
        self.outbound.lock().push_back((addr, data.into()));
        if self.nat {
            self.nat_peers.lock().insert(addr, MockTimeSource::now() + 300);
        }
        Ok(data.len())
    }

    async fn address(&self) -> Result<SocketAddr, io::Error> {
        Ok(self.address)
    }

    async fn create_port_forwarding(&self) -> Option<PortForwarding> {
        None
    }
}

#[cfg(feature = "bench")]
mod bench {
    use std::net::{Ipv4Addr, SocketAddrV4, UdpSocket};
    use test::Bencher;

    #[bench]
    fn udp_send(b: &mut Bencher) {
        let sock = UdpSocket::bind("127.0.0.1:0").unwrap();
        let data = [0; 1400];
        let addr = SocketAddrV4::new(Ipv4Addr::new(127, 0, 0, 1), 1);
        b.iter(|| sock.send_to(&data, &addr).unwrap());
        b.bytes = 1400;
    }
}<|MERGE_RESOLUTION|>--- conflicted
+++ resolved
@@ -10,7 +10,6 @@
     collections::{HashMap, VecDeque},
     io::{self, ErrorKind},
     net::{IpAddr, Ipv6Addr, SocketAddr, UdpSocket},
-<<<<<<< HEAD
     os::unix::io::AsRawFd,
     sync::{
         atomic::{AtomicBool, Ordering},
@@ -18,15 +17,6 @@
     },
 };
 
-=======
-    os::unix::io::{AsRawFd, RawFd},
-    sync::atomic::{AtomicBool, Ordering},
-};
-
-use super::util::{MockTimeSource, MsgBuffer, Time, TimeSource};
-use crate::{config::DEFAULT_PORT, port_forwarding::PortForwarding};
-
->>>>>>> 8c55e6c0
 pub fn mapped_addr(addr: SocketAddr) -> SocketAddr {
     // HOT PATH
     match addr {
@@ -64,7 +54,6 @@
     }
 }
 
-<<<<<<< HEAD
 pub struct NetSocket(UdpSocket);
 
 impl Clone for NetSocket {
@@ -79,12 +68,6 @@
     async fn listen(addr: &str) -> Result<Self, io::Error> {
         let addr = parse_listen(addr);
         Ok(NetSocket(UdpSocket::bind(addr)?))
-=======
-impl Socket for UdpSocket {
-    fn listen(addr: &str) -> Result<Self, io::Error> {
-        let addr = parse_listen(addr, DEFAULT_PORT);
-        UdpSocket::bind(addr)
->>>>>>> 8c55e6c0
     }
 
     async fn receive(&mut self, buffer: &mut MsgBuffer) -> Result<SocketAddr, io::Error> {
@@ -118,13 +101,8 @@
     nat: bool,
     nat_peers: Arc<Mutex<HashMap<SocketAddr, Time>>>,
     address: SocketAddr,
-<<<<<<< HEAD
     outbound: Arc<Mutex<VecDeque<(SocketAddr, Vec<u8>)>>>,
     inbound: Arc<Mutex<VecDeque<(SocketAddr, Vec<u8>)>>>,
-=======
-    outbound: VecDeque<(SocketAddr, Vec<u8>)>,
-    inbound: VecDeque<(SocketAddr, Vec<u8>)>,
->>>>>>> 8c55e6c0
 }
 
 impl MockSocket {
@@ -133,13 +111,8 @@
             nat: Self::get_nat(),
             nat_peers: Default::default(),
             address,
-<<<<<<< HEAD
             outbound: Arc::new(Mutex::new(VecDeque::with_capacity(10))),
             inbound: Arc::new(Mutex::new(VecDeque::with_capacity(10))),
-=======
-            outbound: VecDeque::with_capacity(10),
-            inbound: VecDeque::with_capacity(10),
->>>>>>> 8c55e6c0
         }
     }
 
@@ -153,20 +126,12 @@
 
     pub fn put_inbound(&mut self, from: SocketAddr, data: Vec<u8>) -> bool {
         if !self.nat {
-<<<<<<< HEAD
             self.inbound.lock().push_back((from, data));
-=======
-            self.inbound.push_back((from, data));
->>>>>>> 8c55e6c0
             return true;
         }
         if let Some(timeout) = self.nat_peers.lock().get(&from) {
             if *timeout >= MockTimeSource::now() {
-<<<<<<< HEAD
                 self.inbound.lock().push_back((from, data));
-=======
-                self.inbound.push_back((from, data));
->>>>>>> 8c55e6c0
                 return true;
             }
         }
@@ -182,13 +147,8 @@
 
 #[async_trait]
 impl Socket for MockSocket {
-<<<<<<< HEAD
     async fn listen(addr: &str) -> Result<Self, io::Error> {
         Ok(Self::new(parse_listen(addr)))
-=======
-    fn listen(addr: &str) -> Result<Self, io::Error> {
-        Ok(Self::new(parse_listen(addr, DEFAULT_PORT)))
->>>>>>> 8c55e6c0
     }
 
     async fn receive(&mut self, buffer: &mut MsgBuffer) -> Result<SocketAddr, io::Error> {
