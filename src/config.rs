--- conflicted
+++ resolved
@@ -2,43 +2,23 @@
 // Copyright (C) 2015-2020  Dennis Schwerdel
 // This software is licensed under GPL-3 or newer (see LICENSE.md)
 
-use super::{device::Type, types::Mode, util::Duration};
+use super::{device::Type, types::Mode, util::Duration, util::run_cmd};
 pub use crate::crypto::Config as CryptoConfig;
-<<<<<<< HEAD
-
-use std::cmp::max;
-use structopt::StructOpt;
-=======
-use crate::util::run_cmd;
+
 use std::{
     cmp::max,
     collections::HashMap,
     ffi::OsStr,
     net::{IpAddr, Ipv6Addr, SocketAddr},
-    process::Command,
+    process,
     thread
 };
 use structopt::{clap::Shell, StructOpt};
->>>>>>> 1e11e15e
 
 pub const DEFAULT_PEER_TIMEOUT: u16 = 300;
 pub const DEFAULT_PORT: u16 = 3210;
 
-<<<<<<< HEAD
-=======
-fn parse_listen(addr: &str) -> SocketAddr {
-    if let Some(addr) = addr.strip_prefix("*:") {
-        let port = try_fail!(addr.parse::<u16>(), "Invalid port: {}");
-        SocketAddr::new(IpAddr::V6(Ipv6Addr::UNSPECIFIED), port)
-    } else if addr.contains(':') {
-        try_fail!(addr.parse::<SocketAddr>(), "Invalid address: {}: {}", addr)
-    } else {
-        let port = try_fail!(addr.parse::<u16>(), "Invalid port: {}");
-        SocketAddr::new(IpAddr::V6(Ipv6Addr::UNSPECIFIED), port)
-    }
-}
-
->>>>>>> 1e11e15e
+
 #[derive(Deserialize, Debug, PartialEq, Clone)]
 pub struct Config {
     pub device_type: Type,
@@ -72,11 +52,8 @@
     pub statsd_prefix: Option<String>,
     pub user: Option<String>,
     pub group: Option<String>,
-<<<<<<< HEAD
-=======
     pub hook: Option<String>,
     pub hooks: HashMap<String, String>
->>>>>>> 1e11e15e
 }
 
 impl Default for Config {
@@ -90,7 +67,7 @@
             ifup: None,
             ifdown: None,
             crypto: CryptoConfig::default(),
-            listen: "[::]:3210".to_string(),
+            listen: "3210".to_string(),
             peers: vec![],
             peer_timeout: DEFAULT_PEER_TIMEOUT as Duration,
             keepalive: None,
@@ -110,11 +87,8 @@
             statsd_prefix: None,
             user: None,
             group: None,
-<<<<<<< HEAD
-=======
             hook: None,
             hooks: HashMap::new()
->>>>>>> 1e11e15e
         }
     }
 }
@@ -337,8 +311,6 @@
         }
     }
 
-<<<<<<< HEAD
-=======
     pub fn call_hook(
         &self, event: &'static str, envs: impl IntoIterator<Item = (&'static str, impl AsRef<OsStr>)>, detach: bool
     ) {
@@ -353,7 +325,7 @@
             return
         }
         let script = script.unwrap();
-        let mut cmd = Command::new("sh");
+        let mut cmd = process::Command::new("sh");
         cmd.arg("-c").arg(script).envs(envs).env("EVENT", event);
         debug!("Running event script: {:?}", cmd);
         if detach {
@@ -364,7 +336,6 @@
     }
 }
 
->>>>>>> 1e11e15e
 #[derive(StructOpt, Debug, Default)]
 pub struct Args {
     /// Read configuration options from the specified file.
@@ -388,11 +359,7 @@
     pub mode: Option<Mode>,
 
     /// The shared password to encrypt all traffic
-<<<<<<< HEAD
-    #[structopt(short, long, env, global = true)]
-=======
     #[structopt(short, long, required_unless_one = &["private-key", "config", "genkey", "version", "completion"], env)]
->>>>>>> 1e11e15e
     pub password: Option<String>,
 
     /// The private key to use
@@ -519,7 +486,10 @@
     #[structopt(long)]
     pub log_file: Option<String>,
 
-<<<<<<< HEAD
+    /// Call script on event
+    #[structopt(long)]
+    pub hook: Vec<String>,
+
     #[structopt(subcommand)]
     pub cmd: Option<Command>,
 }
@@ -532,25 +502,20 @@
 
     WsProxy,
 
+    /// Migrate an old config file
     #[structopt(alias = "migrate")]
     MigrateConfig {
         /// Config file
         #[structopt(long)]
         config_file: String,
     },
-=======
-    /// Migrate an old config file
-    #[structopt(long, alias = "migrate", requires = "config")]
-    pub migrate_config: bool,
 
     /// Generate shell completions
-    #[structopt(long)]
-    pub completion: Option<Shell>,
-
-    /// Call script on event
-    #[structopt(long)]
-    pub hook: Vec<String>
->>>>>>> 1e11e15e
+    Completion {
+        /// Shell to create completions for
+        #[structopt(long)]
+        shell: Shell
+    }
 }
 
 #[derive(Serialize, Deserialize, Debug, PartialEq, Default)]
@@ -605,11 +570,8 @@
     pub statsd: Option<ConfigFileStatsd>,
     pub user: Option<String>,
     pub group: Option<String>,
-<<<<<<< HEAD
-=======
     pub hook: Option<String>,
     pub hooks: HashMap<String, String>
->>>>>>> 1e11e15e
 }
 
 #[test]
@@ -645,7 +607,6 @@
   server: example.com:1234
   prefix: prefix
     ";
-<<<<<<< HEAD
     assert_eq!(
         serde_yaml::from_str::<ConfigFile>(config_file).unwrap(),
         ConfigFile {
@@ -681,48 +642,11 @@
             statsd: Some(ConfigFileStatsd {
                 server: Some("example.com:1234".to_string()),
                 prefix: Some("prefix".to_string())
-            })
+            }),
+            hook: None,
+            hooks: HashMap::new()
         }
     )
-=======
-    assert_eq!(serde_yaml::from_str::<ConfigFile>(config_file).unwrap(), ConfigFile {
-        device: Some(ConfigFileDevice {
-            type_: Some(Type::Tun),
-            name: Some("vpncloud%d".to_string()),
-            path: Some("/dev/net/tun".to_string()),
-            fix_rp_filter: None
-        }),
-        ip: Some("10.0.1.1/16".to_string()),
-        ifup: Some("ifconfig $IFNAME 10.0.1.1/16 mtu 1400 up".to_string()),
-        ifdown: Some("true".to_string()),
-        crypto: CryptoConfig::default(),
-        listen: None,
-        peers: Some(vec!["remote.machine.foo:3210".to_string(), "remote.machine.bar:3210".to_string()]),
-        peer_timeout: Some(600),
-        keepalive: Some(840),
-        beacon: Some(ConfigFileBeacon {
-            store: Some("/run/vpncloud.beacon.out".to_string()),
-            load: Some("/run/vpncloud.beacon.in".to_string()),
-            interval: Some(3600),
-            password: Some("test123".to_string())
-        }),
-        mode: Some(Mode::Normal),
-        switch_timeout: Some(300),
-        claims: Some(vec!["10.0.1.0/24".to_string()]),
-        auto_claim: None,
-        port_forwarding: Some(true),
-        user: Some("nobody".to_string()),
-        group: Some("nogroup".to_string()),
-        pid_file: Some("/run/vpncloud.run".to_string()),
-        stats_file: Some("/var/log/vpncloud.stats".to_string()),
-        statsd: Some(ConfigFileStatsd {
-            server: Some("example.com:1234".to_string()),
-            prefix: Some("prefix".to_string())
-        }),
-        hook: None,
-        hooks: HashMap::new()
-    })
->>>>>>> 1e11e15e
 }
 
 #[test]
@@ -756,11 +680,8 @@
         statsd_prefix: None,
         user: None,
         group: None,
-<<<<<<< HEAD
-=======
         hook: None,
         hooks: HashMap::new()
->>>>>>> 1e11e15e
     };
     let default_config_file =
         serde_yaml::from_str::<ConfigFile>(include_str!("../assets/example.net.disabled")).unwrap();
@@ -803,11 +724,7 @@
         stats_file: Some("/var/log/vpncloud.stats".to_string()),
         statsd: Some(ConfigFileStatsd {
             server: Some("example.com:1234".to_string()),
-<<<<<<< HEAD
             prefix: Some("prefix".to_string()),
-        }),
-=======
-            prefix: Some("prefix".to_string())
         }),
         hook: None,
         hooks: HashMap::new()
@@ -819,7 +736,7 @@
         ip: None,
         ifup: Some("ifconfig $IFNAME 10.0.1.1/16 mtu 1400 up".to_string()),
         ifdown: Some("true".to_string()),
-        listen: "[::]:3210".parse::<SocketAddr>().unwrap(),
+        listen: "3210".to_string(),
         peers: vec!["remote.machine.foo:3210".to_string(), "remote.machine.bar:3210".to_string()],
         peer_timeout: 600,
         keepalive: Some(840),
@@ -838,38 +755,7 @@
         statsd_server: Some("example.com:1234".to_string()),
         statsd_prefix: Some("prefix".to_string()),
         ..Default::default()
->>>>>>> 1e11e15e
     });
-    assert_eq!(
-        config,
-        Config {
-            device_type: Type::Tun,
-            device_name: "vpncloud%d".to_string(),
-            device_path: None,
-            ip: None,
-            ifup: Some("ifconfig $IFNAME 10.0.1.1/16 mtu 1400 up".to_string()),
-            ifdown: Some("true".to_string()),
-            listen: "[::]:3210".to_string(),
-            peers: vec!["remote.machine.foo:3210".to_string(), "remote.machine.bar:3210".to_string()],
-            peer_timeout: 600,
-            keepalive: Some(840),
-            switch_timeout: 300,
-            beacon_store: Some("/run/vpncloud.beacon.out".to_string()),
-            beacon_load: Some("/run/vpncloud.beacon.in".to_string()),
-            beacon_interval: 7200,
-            beacon_password: Some("test123".to_string()),
-            mode: Mode::Normal,
-            port_forwarding: true,
-            claims: vec!["10.0.1.0/24".to_string()],
-            user: Some("nobody".to_string()),
-            group: Some("nogroup".to_string()),
-            pid_file: Some("/run/vpncloud.run".to_string()),
-            stats_file: Some("/var/log/vpncloud.stats".to_string()),
-            statsd_server: Some("example.com:1234".to_string()),
-            statsd_prefix: Some("prefix".to_string()),
-            ..Default::default()
-        }
-    );
     config.merge_args(Args {
         type_: Some(Type::Tap),
         device: Some("vpncloud0".to_string()),
@@ -877,7 +763,7 @@
         ifup: Some("ifconfig $IFNAME 10.0.1.2/16 mtu 1400 up".to_string()),
         ifdown: Some("ifconfig $IFNAME down".to_string()),
         password: Some("anothersecret".to_string()),
-        listen: Some("3211".to_string()),
+        listen: Some("[::]:3211".to_string()),
         peer_timeout: Some(1801),
         keepalive: Some(850),
         switch_timeout: Some(301),
@@ -898,45 +784,6 @@
         group: Some("root".to_string()),
         ..Default::default()
     });
-<<<<<<< HEAD
-    assert_eq!(
-        config,
-        Config {
-            device_type: Type::Tap,
-            device_name: "vpncloud0".to_string(),
-            device_path: Some("/dev/null".to_string()),
-            fix_rp_filter: false,
-            ip: None,
-            ifup: Some("ifconfig $IFNAME 10.0.1.2/16 mtu 1400 up".to_string()),
-            ifdown: Some("ifconfig $IFNAME down".to_string()),
-            crypto: CryptoConfig { password: Some("anothersecret".to_string()), ..CryptoConfig::default() },
-            listen: "[::]:3211".to_string(),
-            peers: vec![
-                "remote.machine.foo:3210".to_string(),
-                "remote.machine.bar:3210".to_string(),
-                "another:3210".to_string()
-            ],
-            peer_timeout: 1801,
-            keepalive: Some(850),
-            switch_timeout: 301,
-            beacon_store: Some("/run/vpncloud.beacon.out2".to_string()),
-            beacon_load: Some("/run/vpncloud.beacon.in2".to_string()),
-            beacon_interval: 3600,
-            beacon_password: Some("test1234".to_string()),
-            mode: Mode::Switch,
-            port_forwarding: false,
-            claims: vec!["10.0.1.0/24".to_string()],
-            auto_claim: true,
-            user: Some("root".to_string()),
-            group: Some("root".to_string()),
-            pid_file: Some("/run/vpncloud-mynet.run".to_string()),
-            stats_file: Some("/var/log/vpncloud-mynet.stats".to_string()),
-            statsd_server: Some("example.com:2345".to_string()),
-            statsd_prefix: Some("prefix2".to_string()),
-            daemonize: true
-        }
-    );
-=======
     assert_eq!(config, Config {
         device_type: Type::Tap,
         device_name: "vpncloud0".to_string(),
@@ -946,7 +793,7 @@
         ifup: Some("ifconfig $IFNAME 10.0.1.2/16 mtu 1400 up".to_string()),
         ifdown: Some("ifconfig $IFNAME down".to_string()),
         crypto: CryptoConfig { password: Some("anothersecret".to_string()), ..CryptoConfig::default() },
-        listen: "[::]:3211".parse::<SocketAddr>().unwrap(),
+        listen: "[::]:3211".to_string(),
         peers: vec![
             "remote.machine.foo:3210".to_string(),
             "remote.machine.bar:3210".to_string(),
@@ -973,5 +820,4 @@
         hook: None,
         hooks: HashMap::new()
     });
->>>>>>> 1e11e15e
 }