--- conflicted
+++ resolved
@@ -871,13 +871,13 @@
         group: Some("root".to_string()),
         ..Default::default()
     });
-<<<<<<< HEAD
     assert_eq!(config, Config {
         device_type: Type::Tap,
         device_name: "vpncloud0".to_string(),
         device_path: Some("/dev/null".to_string()),
         device_mtu: None,
         fix_rp_filter: false,
+        advertise_addresses: vec![],
         ip: None,
         ifup: Some("ifconfig $IFNAME 10.0.1.2/16 mtu 1400 up".to_string()),
         ifdown: Some("ifconfig $IFNAME down".to_string()),
@@ -909,47 +909,4 @@
         hook: None,
         hooks: HashMap::new()
     });
-=======
-    assert_eq!(
-        config,
-        Config {
-            device_type: Type::Tap,
-            device_name: "vpncloud0".to_string(),
-            device_path: Some("/dev/null".to_string()),
-            fix_rp_filter: false,
-            ip: None,
-            advertise_addresses: vec![],
-
-            ifup: Some("ifconfig $IFNAME 10.0.1.2/16 mtu 1400 up".to_string()),
-            ifdown: Some("ifconfig $IFNAME down".to_string()),
-            crypto: CryptoConfig { password: Some("anothersecret".to_string()), ..CryptoConfig::default() },
-            listen: "[::]:3211".to_string(),
-            peers: vec![
-                "remote.machine.foo:3210".to_string(),
-                "remote.machine.bar:3210".to_string(),
-                "another:3210".to_string()
-            ],
-            peer_timeout: 1801,
-            keepalive: Some(850),
-            switch_timeout: 301,
-            beacon_store: Some("/run/vpncloud.beacon.out2".to_string()),
-            beacon_load: Some("/run/vpncloud.beacon.in2".to_string()),
-            beacon_interval: 3600,
-            beacon_password: Some("test1234".to_string()),
-            mode: Mode::Switch,
-            port_forwarding: false,
-            claims: vec!["10.0.1.0/24".to_string()],
-            auto_claim: true,
-            user: Some("root".to_string()),
-            group: Some("root".to_string()),
-            pid_file: Some("/run/vpncloud-mynet.run".to_string()),
-            stats_file: Some("/var/log/vpncloud-mynet.stats".to_string()),
-            statsd_server: Some("example.com:2345".to_string()),
-            statsd_prefix: Some("prefix2".to_string()),
-            daemonize: true,
-            hook: None,
-            hooks: HashMap::new()
-        }
-    );
->>>>>>> 8c55e6c0
 }